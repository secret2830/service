--- conflicted
+++ resolved
@@ -94,12 +94,8 @@
 // GetCmdQueryServiceBinding implements the query service binding command
 func GetCmdQueryServiceBinding(queryRoute string, cdc *codec.Codec) *cobra.Command {
 	cmd := &cobra.Command{
-<<<<<<< HEAD
 		Use:   "binding [service-name] [provider-address]",
 		Short: "Query a service binding",
-=======
-		Use: "binding [service-name] [provider]",
->>>>>>> 80cd7758
 		Long: strings.TrimSpace(
 			fmt.Sprintf(`Query details of a service binding.
 
@@ -148,12 +144,8 @@
 // GetCmdQueryServiceBindings implements the query service bindings command
 func GetCmdQueryServiceBindings(queryRoute string, cdc *codec.Codec) *cobra.Command {
 	cmd := &cobra.Command{
-<<<<<<< HEAD
 		Use:   "bindings [service-name]",
 		Short: "Query all bindings of a service definition with an optional owner",
-=======
-		Use: "bindings [service-name]",
->>>>>>> 80cd7758
 		Long: strings.TrimSpace(
 			fmt.Sprintf(`Query all bindings of a service definition with an optional owner.
 
@@ -215,12 +207,8 @@
 // GetCmdQueryWithdrawAddr implements the query withdraw address command
 func GetCmdQueryWithdrawAddr(queryRoute string, cdc *codec.Codec) *cobra.Command {
 	cmd := &cobra.Command{
-<<<<<<< HEAD
 		Use:   "withdraw-addr [address]",
 		Short: "Query the withdrawal address of an owner",
-=======
-		Use: "withdraw-addr [provider]",
->>>>>>> 80cd7758
 		Long: strings.TrimSpace(
 			fmt.Sprintf(`Query the withdrawal address of an owner.
 
@@ -513,21 +501,13 @@
 // GetCmdQueryEarnedFees implements the query earned fees command
 func GetCmdQueryEarnedFees(queryRoute string, cdc *codec.Codec) *cobra.Command {
 	cmd := &cobra.Command{
-<<<<<<< HEAD
 		Use:   "fees [provider-address]",
 		Short: "Query the earned fees of a provider",
-=======
-		Use: "fees [provider]",
->>>>>>> 80cd7758
 		Long: strings.TrimSpace(
 			fmt.Sprintf(`Query the earned fees of a provider.
 
 Example:
-<<<<<<< HEAD
 $ %s query service fees <provider-address>
-=======
-$ %s query service fees <provider>
->>>>>>> 80cd7758
 `,
 				version.ClientName,
 			),
@@ -611,25 +591,17 @@
 // GetCmdQueryParams implements the query params command.
 func GetCmdQueryParams(queryRoute string, cdc *codec.Codec) *cobra.Command {
 	return &cobra.Command{
-<<<<<<< HEAD
 		Use:   "params",
 		Short: "Query the current service parameter values",
-=======
-		Use:  "params",
+		Long: strings.TrimSpace(
+			fmt.Sprintf(`Query values set as service parameters.
+Example:
+$ %s query service params
+`,
+				version.ClientName,
+			),
+		),
 		Args: cobra.NoArgs,
->>>>>>> 80cd7758
-		Long: strings.TrimSpace(
-			fmt.Sprintf(`Query values set as service parameters.
-Example:
-$ %s query service params
-`,
-				version.ClientName,
-			),
-		),
-<<<<<<< HEAD
-		Args: cobra.NoArgs,
-=======
->>>>>>> 80cd7758
 		RunE: func(cmd *cobra.Command, args []string) error {
 			cliCtx := context.NewCLIContext().WithCodec(cdc)
 
