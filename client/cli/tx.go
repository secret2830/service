--- conflicted
+++ resolved
@@ -204,12 +204,8 @@
 // GetCmdUpdateServiceBinding implements updating a service binding command
 func GetCmdUpdateServiceBinding(cdc *codec.Codec) *cobra.Command {
 	cmd := &cobra.Command{
-<<<<<<< HEAD
 		Use:   "update-binding [service-name] [provider-address]",
 		Short: "Update an existing service binding",
-=======
-		Use: "update-binding [service-name]",
->>>>>>> 80cd7758
 		Long: strings.TrimSpace(
 			fmt.Sprintf(`Update an existing service binding.
 
@@ -293,12 +289,8 @@
 // GetCmdSetWithdrawAddr implements setting a withdrawal address command
 func GetCmdSetWithdrawAddr(cdc *codec.Codec) *cobra.Command {
 	cmd := &cobra.Command{
-<<<<<<< HEAD
 		Use:   "set-withdraw-addr [withdrawal-address]",
 		Short: "Set a withdrawal address for an owner",
-=======
-		Use: "set-withdraw-addr [withdrawal-address]",
->>>>>>> 80cd7758
 		Long: strings.TrimSpace(
 			fmt.Sprintf(`Set a withdrawal address for an owner.
 
@@ -336,12 +328,8 @@
 // GetCmdDisableServiceBinding implements disabling a service binding command
 func GetCmdDisableServiceBinding(cdc *codec.Codec) *cobra.Command {
 	cmd := &cobra.Command{
-<<<<<<< HEAD
 		Use:   "disable [service-name] [provider-address]",
 		Short: "Disable an available service binding",
-=======
-		Use: "disable [service-name]",
->>>>>>> 80cd7758
 		Long: strings.TrimSpace(
 			fmt.Sprintf(`Disable an available service binding.
 
@@ -386,12 +374,8 @@
 // GetCmdEnableServiceBinding implements enabling a service binding command
 func GetCmdEnableServiceBinding(cdc *codec.Codec) *cobra.Command {
 	cmd := &cobra.Command{
-<<<<<<< HEAD
 		Use:   "enable [service-name] [provider-address]",
 		Short: "Enable an unavailable service binding",
-=======
-		Use: "enable [service-name]",
->>>>>>> 80cd7758
 		Long: strings.TrimSpace(
 			fmt.Sprintf(`Enable an unavailable service binding.
 
@@ -448,12 +432,8 @@
 // GetCmdRefundServiceDeposit implements refunding deposit command
 func GetCmdRefundServiceDeposit(cdc *codec.Codec) *cobra.Command {
 	cmd := &cobra.Command{
-<<<<<<< HEAD
 		Use:   "refund-deposit [service-name] [provider-address]",
 		Short: "Refund all deposit from a service binding",
-=======
-		Use: "refund-deposit [service-name]",
->>>>>>> 80cd7758
 		Long: strings.TrimSpace(
 			fmt.Sprintf(`Refund all deposit from a service binding.
 
@@ -868,7 +848,6 @@
 // GetCmdWithdrawEarnedFees implements withdrawing earned fees command
 func GetCmdWithdrawEarnedFees(cdc *codec.Codec) *cobra.Command {
 	cmd := &cobra.Command{
-<<<<<<< HEAD
 		Use:   "withdraw-fees [provider-address]",
 		Short: "Withdraw the earned fees of a provider or owner",
 		Long: strings.TrimSpace(
@@ -877,23 +856,11 @@
 
 Example:
 $ %s tx service withdraw-fees <provider-address> --from mykey
-=======
-		Use: "withdraw-fees",
-		Long: strings.TrimSpace(
-			fmt.Sprintf(`Withdraw the earned fees of a provider.
-
-Example:
-$ %s tx service withdraw-fees --providers=<new providers> --from mykey
->>>>>>> 80cd7758
-`,
-				version.ClientName,
-			),
-		),
-<<<<<<< HEAD
+`,
+				version.ClientName,
+			),
+		),
 		Args: cobra.MaximumNArgs(1),
-=======
-		Example: "iriscli service withdraw-fees --chain-id=<chain-id> --from=<key-name> --fee=0.3iris",
->>>>>>> 80cd7758
 		RunE: func(cmd *cobra.Command, args []string) error {
 			inBuf := bufio.NewReader(cmd.InOrStdin())
 			txBldr := auth.NewTxBuilderFromCLI(inBuf).WithTxEncoder(auth.DefaultTxEncoder(cdc))
